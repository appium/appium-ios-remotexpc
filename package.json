--- conflicted
+++ resolved
@@ -39,11 +39,8 @@
     "test:webinspector": "mocha test/integration/webinspector-test.ts --exit --timeout 1m",
     "test:misagent": "mocha test/integration/misagent-service-test.ts --exit --timeout 1m",
     "test:afc": "mocha test/integration/afc-test.ts --exit --timeout 1m",
-<<<<<<< HEAD
+    "test:crash-reports": "mocha test/integration/crash-reports-test.ts --exit --timeout 1m",
     "test:house-arrest": "mocha test/integration/house-arrest-test.ts --exit --timeout 1m",
-=======
-    "test:crash-reports": "mocha test/integration/crash-reports-test.ts --exit --timeout 1m",
->>>>>>> 427caeaa
     "test:power-assertion": "mocha test/integration/power-assertion-test.ts --exit --timeout 1m",
     "test:dvt": "mocha test/integration/dvt-service-test.ts --exit --timeout 1m",
     "test:dvt:graphics": "mocha test/integration/dvt_instruments/graphics-test.ts --exit --timeout 1m",
