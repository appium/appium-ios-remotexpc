{
  "name": "appium-ios-remotexpc",
  "version": "0.7.0",
  "main": "build/src/index.js",
  "types": "build/src/index.d.ts",
  "type": "module",
  "exports": {
    ".": {
      "import": "./build/src/index.js",
      "types": "./build/src/index.d.ts"
    }
  },
  "engines": {
    "node": "^20.19.0 || ^22.12.0 || >=24.0.0",
    "npm": ">=10"
  },
  "scripts": {
    "clean:build": "rimraf ./build",
    "build:es": "tsc",
    "build": "run-s clean:* build:*",
    "lint": "eslint src --ext .ts --quiet",
    "prepare": "npm run build",
    "format": "prettier --write \"{src,test}/**/*.{ts,tsx}\"",
    "format:check": "prettier --check \"{src,test}/**/*.{ts,tsx}\"",
    "lint:fix": "eslint src --ext .ts --fix",
    "test": "mocha test/integration/**/*.ts",
    "test:all": "mocha -r tsx/cjs test/run-integration-tests.ts",
    "test:tunnel": "mocha test/integration/tunnel-test.ts --exit --timeout 1m",
    "test:pair-record": "mocha test/integration/read-pair-record-test.ts --exit --timeout 1m",
    "test:diagnostics": "mocha test/integration/diagnostics-test.ts --exit --timeout 1m",
    "test:notification": "mocha test/integration/notification-proxy-test.ts --exit --timeout 1m",
    "test:image-mounter": "mocha test/integration/mobile-image-mounter-test.ts --exit --timeout 1m",
    "test:mobile-config": "mocha test/integration/mobile-config-test.ts --exit --timeout 1m",
<<<<<<< HEAD
    "test:webinspector": "mocha test/integration/webinspector-test.ts --exit --timeout 1m",
=======
    "test:springboard": "mocha test/integration/springboard-service-test.ts --exit --timeout 1m",
>>>>>>> 5e3762cb
    "test:unit": "mocha 'test/unit/**/*.ts' --exit --timeout 2m",
    "test:tunnel-creation": "sudo tsx scripts/test-tunnel-creation.ts",
    "test:tunnel-creation:lsof": "sudo tsx scripts/test-tunnel-creation.ts --keep-open"
  },
  "keywords": [],
  "author": "Appium Contributors",
  "license": "Apache-2.0",
  "repository": {
    "type": "git",
    "url": "git+https://github.com/appium/appium-ios-remotexpc.git"
  },
  "bugs": {
    "url": "https://github.com/appium/appium-ios-remotexpc/issues"
  },
  "description": "",
  "devDependencies": {
    "@appium/eslint-config-appium-ts": "^2.0.0-rc.1",
    "@appium/tsconfig": "^1.0.0-rc.1",
    "@semantic-release/changelog": "^6.0.3",
    "@semantic-release/git": "^10.0.1",
    "@trivago/prettier-plugin-sort-imports": "^5.2.2",
    "@types/chai": "^5.2.1",
    "@types/chai-as-promised": "^8.0.2",
    "@types/mocha": "^10.0.10",
    "chai": "^6.0.1",
    "chai-as-promised": "^8.0.1",
    "conventional-changelog-conventionalcommits": "^9.1.0",
    "eslint-plugin-unicorn": "^61.0.2",
    "mocha": "^11.1.0",
    "prettier": "^3.5.3",
    "rimraf": "^6.0.1",
    "semantic-release": "^24.0.0",
    "ts-node": "^10.9.2",
    "tsx": "^4.7.0",
    "typescript": "^5.2.2"
  },
  "dependencies": {
    "@appium/strongbox": "^1.0.0-rc.1",
    "@appium/support": "^7.0.0-rc.1",
    "@types/node": "^24.0.10",
    "@xmldom/xmldom": "^0.9.8",
    "appium-ios-tuntap": "^0.x",
    "axios": "^1.12.0",
    "npm-run-all2": "^8.0.4"
  },
  "files": [
    "src",
    "scripts",
    "build/src",
    "!.DS_Store",
    "CHANGELOG.md",
    "LICENSE"
  ]
}<|MERGE_RESOLUTION|>--- conflicted
+++ resolved
@@ -1,6 +1,6 @@
 {
   "name": "appium-ios-remotexpc",
-  "version": "0.7.0",
+  "version": "0.6.2",
   "main": "build/src/index.js",
   "types": "build/src/index.d.ts",
   "type": "module",
@@ -31,11 +31,8 @@
     "test:notification": "mocha test/integration/notification-proxy-test.ts --exit --timeout 1m",
     "test:image-mounter": "mocha test/integration/mobile-image-mounter-test.ts --exit --timeout 1m",
     "test:mobile-config": "mocha test/integration/mobile-config-test.ts --exit --timeout 1m",
-<<<<<<< HEAD
+    "test:springboard": "mocha test/integration/springboard-service-test.ts --exit --timeout 1m",
     "test:webinspector": "mocha test/integration/webinspector-test.ts --exit --timeout 1m",
-=======
-    "test:springboard": "mocha test/integration/springboard-service-test.ts --exit --timeout 1m",
->>>>>>> 5e3762cb
     "test:unit": "mocha 'test/unit/**/*.ts' --exit --timeout 2m",
     "test:tunnel-creation": "sudo tsx scripts/test-tunnel-creation.ts",
     "test:tunnel-creation:lsof": "sudo tsx scripts/test-tunnel-creation.ts --keep-open"
