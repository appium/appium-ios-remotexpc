{
  "name": "appium-ios-remotexpc",
  "version": "0.6.0",
  "main": "build/src/index.js",
  "types": "build/src/index.d.ts",
  "type": "module",
  "exports": {
    ".": {
      "import": "./build/src/index.js",
      "types": "./build/src/index.d.ts"
    }
  },
  "engines": {
    "node": "^20.19.0 || ^22.12.0 || >=24.0.0",
    "npm": ">=10"
  },
  "scripts": {
    "clean:build": "rimraf ./build",
    "build:es": "tsc",
    "build": "run-s clean:* build:*",
    "lint": "eslint src --ext .ts --quiet",
    "prepare": "npm run build",
    "format": "prettier --write \"{src,test}/**/*.{ts,tsx}\"",
    "format:check": "prettier --check \"{src,test}/**/*.{ts,tsx}\"",
    "lint:fix": "eslint src --ext .ts --fix",
    "test": "mocha test/integration/**/*.ts",
    "test:all": "mocha -r tsx/cjs test/run-integration-tests.ts",
    "test:tunnel": "mocha test/integration/tunnel-test.ts --exit --timeout 1m",
    "test:pair-record": "mocha test/integration/read-pair-record-test.ts --exit --timeout 1m",
    "test:diagnostics": "mocha test/integration/diagnostics-test.ts --exit --timeout 1m",
    "test:notification": "mocha test/integration/notification-proxy-test.ts --exit --timeout 1m",
    "test:image-mounter": "mocha test/integration/mobile-image-mounter-test.ts --exit --timeout 1m",
<<<<<<< HEAD
    "test:webinspector": "mocha test/integration/webinspector-test.ts --exit --timeout 1m",
=======
    "test:mobile-config": "mocha test/integration/mobile-config-test.ts --exit --timeout 1m",
>>>>>>> db5a1a26
    "test:unit": "mocha 'test/unit/**/*.ts' --exit --timeout 2m",
    "test:tunnel-creation": "sudo tsx scripts/test-tunnel-creation.ts",
    "test:tunnel-creation:lsof": "sudo tsx scripts/test-tunnel-creation.ts --keep-open"
  },
  "keywords": [],
  "author": "Appium Contributors",
  "license": "Apache-2.0",
  "repository": {
    "type": "git",
    "url": "git+https://github.com/appium/appium-ios-remotexpc.git"
  },
  "bugs": {
    "url": "https://github.com/appium/appium-ios-remotexpc/issues"
  },
  "description": "",
  "devDependencies": {
    "@appium/eslint-config-appium-ts": "^2.0.0-rc.1",
    "@appium/tsconfig": "^1.0.0-rc.1",
    "@semantic-release/changelog": "^6.0.3",
    "@semantic-release/git": "^10.0.1",
    "@trivago/prettier-plugin-sort-imports": "^5.2.2",
    "@types/chai": "^5.2.1",
    "@types/chai-as-promised": "^8.0.2",
    "@types/mocha": "^10.0.10",
    "chai": "^6.0.1",
    "chai-as-promised": "^8.0.1",
    "conventional-changelog-conventionalcommits": "^9.1.0",
    "eslint-plugin-unicorn": "^61.0.2",
    "mocha": "^11.1.0",
    "prettier": "^3.5.3",
    "rimraf": "^6.0.1",
    "semantic-release": "^24.0.0",
    "ts-node": "^10.9.2",
    "tsx": "^4.7.0",
    "typescript": "^5.2.2"
  },
  "dependencies": {
    "@appium/strongbox": "^1.0.0-rc.1",
    "@appium/support": "^7.0.0-rc.1",
    "@types/node": "^24.0.10",
    "@xmldom/xmldom": "^0.9.8",
    "appium-ios-tuntap": "^0.x",
    "axios": "^1.12.0",
    "npm-run-all2": "^8.0.4"
  },
  "files": [
    "src",
    "scripts",
    "build/src",
    "!.DS_Store",
    "CHANGELOG.md",
    "LICENSE"
  ]
}<|MERGE_RESOLUTION|>--- conflicted
+++ resolved
@@ -1,6 +1,6 @@
 {
   "name": "appium-ios-remotexpc",
-  "version": "0.6.0",
+  "version": "0.5.1",
   "main": "build/src/index.js",
   "types": "build/src/index.d.ts",
   "type": "module",
@@ -30,11 +30,8 @@
     "test:diagnostics": "mocha test/integration/diagnostics-test.ts --exit --timeout 1m",
     "test:notification": "mocha test/integration/notification-proxy-test.ts --exit --timeout 1m",
     "test:image-mounter": "mocha test/integration/mobile-image-mounter-test.ts --exit --timeout 1m",
-<<<<<<< HEAD
+    "test:mobile-config": "mocha test/integration/mobile-config-test.ts --exit --timeout 1m",
     "test:webinspector": "mocha test/integration/webinspector-test.ts --exit --timeout 1m",
-=======
-    "test:mobile-config": "mocha test/integration/mobile-config-test.ts --exit --timeout 1m",
->>>>>>> db5a1a26
     "test:unit": "mocha 'test/unit/**/*.ts' --exit --timeout 2m",
     "test:tunnel-creation": "sudo tsx scripts/test-tunnel-creation.ts",
     "test:tunnel-creation:lsof": "sudo tsx scripts/test-tunnel-creation.ts --keep-open"
