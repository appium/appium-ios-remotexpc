import { strongbox } from '@appium/strongbox';

import { RemoteXpcConnection } from './lib/remote-xpc/remote-xpc-connection.js';
import { TunnelManager } from './lib/tunnel/index.js';
import { TunnelApiClient } from './lib/tunnel/tunnel-api-client.js';
import type {
  CrashReportsServiceWithConnection,
  DVTServiceWithConnection,
  DiagnosticsServiceWithConnection,
  HouseArrestServiceWithConnection,
  MisagentServiceWithConnection,
  MobileConfigServiceWithConnection,
  MobileImageMounterServiceWithConnection,
  NotificationProxyServiceWithConnection,
  PowerAssertionServiceWithConnection,
  SpringboardServiceWithConnection,
  SyslogService as SyslogServiceType,
  WebInspectorServiceWithConnection,
} from './lib/types.js';
import AfcService from './services/ios/afc/index.js';
import { CrashReportsService } from './services/ios/crash-reports/index.js';
import DiagnosticsService from './services/ios/diagnostic-service/index.js';
import { DVTSecureSocketProxyService } from './services/ios/dvt/index.js';
import { ApplicationListing } from './services/ios/dvt/instruments/application-listing.js';
import { ConditionInducer } from './services/ios/dvt/instruments/condition-inducer.js';
import { DeviceInfo } from './services/ios/dvt/instruments/device-info.js';
import { Graphics } from './services/ios/dvt/instruments/graphics.js';
import { LocationSimulation } from './services/ios/dvt/instruments/location-simulation.js';
import { NetworkMonitor } from './services/ios/dvt/instruments/network-monitor.js';
import { Notifications } from './services/ios/dvt/instruments/notifications.js';
import { Screenshot } from './services/ios/dvt/instruments/screenshot.js';
import { HouseArrestService } from './services/ios/house-arrest/index.js';
import { MisagentService } from './services/ios/misagent/index.js';
import { MobileConfigService } from './services/ios/mobile-config/index.js';
import MobileImageMounterService from './services/ios/mobile-image-mounter/index.js';
import { NotificationProxyService } from './services/ios/notification-proxy/index.js';
import { PowerAssertionService } from './services/ios/power-assertion/index.js';
import { SpringBoardService } from './services/ios/springboard-service/index.js';
import SyslogService from './services/ios/syslog-service/index.js';
import { WebInspectorService } from './services/ios/webinspector/index.js';

const APPIUM_XCUITEST_DRIVER_NAME = 'appium-xcuitest-driver';
const TUNNEL_REGISTRY_PORT = 'tunnelRegistryPort';

export async function startDiagnosticsService(
  udid: string,
): Promise<DiagnosticsServiceWithConnection> {
  const { remoteXPC, tunnelConnection } = await createRemoteXPCConnection(udid);
  const diagnosticsService = remoteXPC.findService(
    DiagnosticsService.RSD_SERVICE_NAME,
  );
  return {
    remoteXPC: remoteXPC as RemoteXpcConnection,
    diagnosticsService: new DiagnosticsService([
      tunnelConnection.host,
      parseInt(diagnosticsService.port, 10),
    ]),
  };
}

export async function startNotificationProxyService(
  udid: string,
): Promise<NotificationProxyServiceWithConnection> {
  const { remoteXPC, tunnelConnection } = await createRemoteXPCConnection(udid);
  const notificationProxyService = remoteXPC.findService(
    NotificationProxyService.RSD_SERVICE_NAME,
  );
  return {
    remoteXPC: remoteXPC as RemoteXpcConnection,
    notificationProxyService: new NotificationProxyService([
      tunnelConnection.host,
      parseInt(notificationProxyService.port, 10),
    ]),
  };
}

export async function startMobileConfigService(
  udid: string,
): Promise<MobileConfigServiceWithConnection> {
  const { remoteXPC, tunnelConnection } = await createRemoteXPCConnection(udid);
  const mobileConfigService = remoteXPC.findService(
    MobileConfigService.RSD_SERVICE_NAME,
  );
  return {
    remoteXPC: remoteXPC as RemoteXpcConnection,
    mobileConfigService: new MobileConfigService([
      tunnelConnection.host,
      parseInt(mobileConfigService.port, 10),
    ]),
  };
}

export async function startMobileImageMounterService(
  udid: string,
): Promise<MobileImageMounterServiceWithConnection> {
  const { remoteXPC, tunnelConnection } = await createRemoteXPCConnection(udid);
  const mobileImageMounterService = remoteXPC.findService(
    MobileImageMounterService.RSD_SERVICE_NAME,
  );
  return {
    remoteXPC: remoteXPC as RemoteXpcConnection,
    mobileImageMounterService: new MobileImageMounterService([
      tunnelConnection.host,
      parseInt(mobileImageMounterService.port, 10),
    ]),
  };
}

export async function startSpringboardService(
  udid: string,
): Promise<SpringboardServiceWithConnection> {
  const { remoteXPC, tunnelConnection } = await createRemoteXPCConnection(udid);
  const springboardService = remoteXPC.findService(
    SpringBoardService.RSD_SERVICE_NAME,
  );
  return {
    remoteXPC: remoteXPC as RemoteXpcConnection,
    springboardService: new SpringBoardService([
      tunnelConnection.host,
      parseInt(springboardService.port, 10),
    ]),
  };
}

export async function startMisagentService(
  udid: string,
): Promise<MisagentServiceWithConnection> {
  const { remoteXPC, tunnelConnection } = await createRemoteXPCConnection(udid);
  const misagentService = remoteXPC.findService(
    MisagentService.RSD_SERVICE_NAME,
  );
  return {
    remoteXPC: remoteXPC as RemoteXpcConnection,
    misagentService: new MisagentService([
      tunnelConnection.host,
      parseInt(misagentService.port, 10),
    ]),
  };
}

export async function startPowerAssertionService(
  udid: string,
): Promise<PowerAssertionServiceWithConnection> {
  const { remoteXPC, tunnelConnection } = await createRemoteXPCConnection(udid);
  const powerAssertionService = remoteXPC.findService(
    PowerAssertionService.RSD_SERVICE_NAME,
  );
  return {
    remoteXPC: remoteXPC as RemoteXpcConnection,
    powerAssertionService: new PowerAssertionService([
      tunnelConnection.host,
      parseInt(powerAssertionService.port, 10),
    ]),
  };
}

export async function startSyslogService(
  udid: string,
): Promise<SyslogServiceType> {
  const { tunnelConnection } = await createRemoteXPCConnection(udid);
  return new SyslogService([tunnelConnection.host, tunnelConnection.port]);
}

/**
 * Start AFC service over RemoteXPC shim.
 * Resolves the AFC service port via RemoteXPC and returns a ready-to-use AfcService instance.
 */
export async function startAfcService(udid: string): Promise<AfcService> {
  const { remoteXPC, tunnelConnection } = await createRemoteXPCConnection(udid);
  const afcDescriptor = remoteXPC.findService(AfcService.RSD_SERVICE_NAME);
  return new AfcService([
    tunnelConnection.host,
    parseInt(afcDescriptor.port, 10),
  ]);
}

<<<<<<< HEAD
export async function startHouseArrestService(
  udid: string,
): Promise<HouseArrestServiceWithConnection> {
  const { remoteXPC, tunnelConnection } = await createRemoteXPCConnection(udid);
  const houseArrestDescriptor = remoteXPC.findService(
    HouseArrestService.RSD_SERVICE_NAME,
  );
  return {
    remoteXPC: remoteXPC as RemoteXpcConnection,
    houseArrestService: new HouseArrestService([
      tunnelConnection.host,
      parseInt(houseArrestDescriptor.port, 10),
    ]),
=======
/**
 * Start CrashReportsService over RemoteXPC shim.
 * Resolves the crash report copy mobile and crash mover service ports via RemoteXPC.
 */
export async function startCrashReportsService(
  udid: string,
): Promise<CrashReportsServiceWithConnection> {
  const { remoteXPC, tunnelConnection } = await createRemoteXPCConnection(udid);

  const copyMobileDescriptor = remoteXPC.findService(
    CrashReportsService.RSD_COPY_MOBILE_NAME,
  );
  const crashMoverDescriptor = remoteXPC.findService(
    CrashReportsService.RSD_CRASH_MOVER_NAME,
  );

  return {
    remoteXPC: remoteXPC as RemoteXpcConnection,
    crashReportsService: new CrashReportsService(
      [tunnelConnection.host, parseInt(copyMobileDescriptor.port, 10)],
      [tunnelConnection.host, parseInt(crashMoverDescriptor.port, 10)],
    ),
>>>>>>> 427caeaa
  };
}

export async function startWebInspectorService(
  udid: string,
): Promise<WebInspectorServiceWithConnection> {
  const { remoteXPC, tunnelConnection } = await createRemoteXPCConnection(udid);
  const webInspectorService = remoteXPC.findService(
    WebInspectorService.RSD_SERVICE_NAME,
  );
  return {
    remoteXPC: remoteXPC as RemoteXpcConnection,
    webInspectorService: new WebInspectorService([
      tunnelConnection.host,
      parseInt(webInspectorService.port, 10),
    ]),
  };
}

export async function startDVTService(
  udid: string,
): Promise<DVTServiceWithConnection> {
  const { remoteXPC, tunnelConnection } = await createRemoteXPCConnection(udid);
  const dvtServiceDescriptor = remoteXPC.findService(
    DVTSecureSocketProxyService.RSD_SERVICE_NAME,
  );

  // Create DVT service instance
  const dvtService = new DVTSecureSocketProxyService([
    tunnelConnection.host,
    parseInt(dvtServiceDescriptor.port, 10),
  ]);

  // Connect to DVT service
  await dvtService.connect();

  // Create instrument services
  const locationSimulation = new LocationSimulation(dvtService);
  const conditionInducer = new ConditionInducer(dvtService);
  const screenshot = new Screenshot(dvtService);
  const appListing = new ApplicationListing(dvtService);
  const graphics = new Graphics(dvtService);
  const deviceInfo = new DeviceInfo(dvtService);
  const notification = new Notifications(dvtService);
  const networkMonitor = new NetworkMonitor(dvtService);

  return {
    remoteXPC: remoteXPC as RemoteXpcConnection,
    dvtService,
    locationSimulation,
    conditionInducer,
    screenshot,
    appListing,
    graphics,
    deviceInfo,
    notification,
    networkMonitor,
  };
}

export async function createRemoteXPCConnection(udid: string) {
  const tunnelConnection = await getTunnelInformation(udid);
  const remoteXPC = await startService(
    tunnelConnection.host,
    tunnelConnection.port,
  );
  return { remoteXPC, tunnelConnection };
}

// #region Private Functions

async function getTunnelInformation(udid: string) {
  const box = strongbox(APPIUM_XCUITEST_DRIVER_NAME);
  const item = await box.createItem(TUNNEL_REGISTRY_PORT);
  const tunnelRegistryPort = await item.read();
  if (tunnelRegistryPort === undefined) {
    throw new Error(
      'Tunnel registry port not found. Please run the tunnel creation script first: sudo appium driver run xcuitest tunnel-creation',
    );
  }
  const tunnelApiClient = new TunnelApiClient(
    `http://127.0.0.1:${tunnelRegistryPort}/remotexpc/tunnels`,
  );
  const tunnelExists = await tunnelApiClient.hasTunnel(udid);
  if (!tunnelExists) {
    throw new Error(
      `No tunnel found for device ${udid}. Please run the tunnel creation script first: sudo appium driver run xcuitest tunnel-creation`,
    );
  }
  const tunnelConnection = await tunnelApiClient.getTunnelConnection(udid);
  if (!tunnelConnection) {
    throw new Error(
      `Failed to get tunnel connection details for device ${udid}`,
    );
  }
  return tunnelConnection;
}

async function startService(
  host: string,
  port: number,
): Promise<RemoteXpcConnection> {
  return await TunnelManager.createRemoteXPCConnection(host, port);
}

// #endregion<|MERGE_RESOLUTION|>--- conflicted
+++ resolved
@@ -174,21 +174,6 @@
   ]);
 }
 
-<<<<<<< HEAD
-export async function startHouseArrestService(
-  udid: string,
-): Promise<HouseArrestServiceWithConnection> {
-  const { remoteXPC, tunnelConnection } = await createRemoteXPCConnection(udid);
-  const houseArrestDescriptor = remoteXPC.findService(
-    HouseArrestService.RSD_SERVICE_NAME,
-  );
-  return {
-    remoteXPC: remoteXPC as RemoteXpcConnection,
-    houseArrestService: new HouseArrestService([
-      tunnelConnection.host,
-      parseInt(houseArrestDescriptor.port, 10),
-    ]),
-=======
 /**
  * Start CrashReportsService over RemoteXPC shim.
  * Resolves the crash report copy mobile and crash mover service ports via RemoteXPC.
@@ -211,7 +196,22 @@
       [tunnelConnection.host, parseInt(copyMobileDescriptor.port, 10)],
       [tunnelConnection.host, parseInt(crashMoverDescriptor.port, 10)],
     ),
->>>>>>> 427caeaa
+  };
+}
+
+export async function startHouseArrestService(
+  udid: string,
+): Promise<HouseArrestServiceWithConnection> {
+  const { remoteXPC, tunnelConnection } = await createRemoteXPCConnection(udid);
+  const houseArrestDescriptor = remoteXPC.findService(
+    HouseArrestService.RSD_SERVICE_NAME,
+  );
+  return {
+    remoteXPC: remoteXPC as RemoteXpcConnection,
+    houseArrestService: new HouseArrestService([
+      tunnelConnection.host,
+      parseInt(houseArrestDescriptor.port, 10),
+    ]),
   };
 }
 
