import { strongbox } from '@appium/strongbox';

import { RemoteXpcConnection } from './lib/remote-xpc/remote-xpc-connection.js';
import { TunnelManager } from './lib/tunnel/index.js';
import { TunnelApiClient } from './lib/tunnel/tunnel-api-client.js';
import type {
  DVTServiceWithConnection,
  DiagnosticsServiceWithConnection,
  MisagentServiceWithConnection,
  MobileConfigServiceWithConnection,
  MobileImageMounterServiceWithConnection,
  NotificationProxyServiceWithConnection,
  PowerAssertionServiceWithConnection,
  SpringboardServiceWithConnection,
  SyslogService as SyslogServiceType,
  WebInspectorServiceWithConnection,
} from './lib/types.js';
import AfcService from './services/ios/afc/index.js';
import DiagnosticsService from './services/ios/diagnostic-service/index.js';
import { DVTSecureSocketProxyService } from './services/ios/dvt/index.js';
import { ApplicationListing } from './services/ios/dvt/instruments/application-listing.js';
import { ConditionInducer } from './services/ios/dvt/instruments/condition-inducer.js';
import { Graphics } from './services/ios/dvt/instruments/graphics.js';
import { LocationSimulation } from './services/ios/dvt/instruments/location-simulation.js';
import { Screenshot } from './services/ios/dvt/instruments/screenshot.js';
import { MisagentService } from './services/ios/misagent/index.js';
import { MobileConfigService } from './services/ios/mobile-config/index.js';
import MobileImageMounterService from './services/ios/mobile-image-mounter/index.js';
import { NotificationProxyService } from './services/ios/notification-proxy/index.js';
import { PowerAssertionService } from './services/ios/power-assertion/index.js';
import { SpringBoardService } from './services/ios/springboard-service/index.js';
import SyslogService from './services/ios/syslog-service/index.js';
import { WebInspectorService } from './services/ios/webinspector/index.js';

const APPIUM_XCUITEST_DRIVER_NAME = 'appium-xcuitest-driver';
const TUNNEL_REGISTRY_PORT = 'tunnelRegistryPort';

export async function startDiagnosticsService(
  udid: string,
): Promise<DiagnosticsServiceWithConnection> {
  const { remoteXPC, tunnelConnection } = await createRemoteXPCConnection(udid);
  const diagnosticsService = remoteXPC.findService(
    DiagnosticsService.RSD_SERVICE_NAME,
  );
  return {
    remoteXPC: remoteXPC as RemoteXpcConnection,
    diagnosticsService: new DiagnosticsService([
      tunnelConnection.host,
      parseInt(diagnosticsService.port, 10),
    ]),
  };
}

export async function startNotificationProxyService(
  udid: string,
): Promise<NotificationProxyServiceWithConnection> {
  const { remoteXPC, tunnelConnection } = await createRemoteXPCConnection(udid);
  const notificationProxyService = remoteXPC.findService(
    NotificationProxyService.RSD_SERVICE_NAME,
  );
  return {
    remoteXPC: remoteXPC as RemoteXpcConnection,
    notificationProxyService: new NotificationProxyService([
      tunnelConnection.host,
      parseInt(notificationProxyService.port, 10),
    ]),
  };
}

export async function startMobileConfigService(
  udid: string,
): Promise<MobileConfigServiceWithConnection> {
  const { remoteXPC, tunnelConnection } = await createRemoteXPCConnection(udid);
  const mobileConfigService = remoteXPC.findService(
    MobileConfigService.RSD_SERVICE_NAME,
  );
  return {
    remoteXPC: remoteXPC as RemoteXpcConnection,
    mobileConfigService: new MobileConfigService([
      tunnelConnection.host,
      parseInt(mobileConfigService.port, 10),
    ]),
  };
}

export async function startMobileImageMounterService(
  udid: string,
): Promise<MobileImageMounterServiceWithConnection> {
  const { remoteXPC, tunnelConnection } = await createRemoteXPCConnection(udid);
  const mobileImageMounterService = remoteXPC.findService(
    MobileImageMounterService.RSD_SERVICE_NAME,
  );
  return {
    remoteXPC: remoteXPC as RemoteXpcConnection,
    mobileImageMounterService: new MobileImageMounterService([
      tunnelConnection.host,
      parseInt(mobileImageMounterService.port, 10),
    ]),
  };
}

export async function startSpringboardService(
  udid: string,
): Promise<SpringboardServiceWithConnection> {
  const { remoteXPC, tunnelConnection } = await createRemoteXPCConnection(udid);
  const springboardService = remoteXPC.findService(
    SpringBoardService.RSD_SERVICE_NAME,
  );
  return {
    remoteXPC: remoteXPC as RemoteXpcConnection,
    springboardService: new SpringBoardService([
      tunnelConnection.host,
      parseInt(springboardService.port, 10),
    ]),
  };
}

export async function startMisagentService(
  udid: string,
): Promise<MisagentServiceWithConnection> {
  const { remoteXPC, tunnelConnection } = await createRemoteXPCConnection(udid);
  const misagentService = remoteXPC.findService(
    MisagentService.RSD_SERVICE_NAME,
  );
  return {
    remoteXPC: remoteXPC as RemoteXpcConnection,
    misagentService: new MisagentService([
      tunnelConnection.host,
      parseInt(misagentService.port, 10),
    ]),
  };
}

export async function startPowerAssertionService(
  udid: string,
): Promise<PowerAssertionServiceWithConnection> {
  const { remoteXPC, tunnelConnection } = await createRemoteXPCConnection(udid);
  const powerAssertionService = remoteXPC.findService(
    PowerAssertionService.RSD_SERVICE_NAME,
  );
  return {
    remoteXPC: remoteXPC as RemoteXpcConnection,
    powerAssertionService: new PowerAssertionService([
      tunnelConnection.host,
      parseInt(powerAssertionService.port, 10),
    ]),
  };
}

export async function startSyslogService(
  udid: string,
): Promise<SyslogServiceType> {
  const { tunnelConnection } = await createRemoteXPCConnection(udid);
  return new SyslogService([tunnelConnection.host, tunnelConnection.port]);
}

/**
 * Start AFC service over RemoteXPC shim.
 * Resolves the AFC service port via RemoteXPC and returns a ready-to-use AfcService instance.
 */
export async function startAfcService(udid: string): Promise<AfcService> {
  const { remoteXPC, tunnelConnection } = await createRemoteXPCConnection(udid);
  const afcDescriptor = remoteXPC.findService(AfcService.RSD_SERVICE_NAME);
  return new AfcService([
    tunnelConnection.host,
    parseInt(afcDescriptor.port, 10),
  ]);
}

export async function startWebInspectorService(
  udid: string,
): Promise<WebInspectorServiceWithConnection> {
  const { remoteXPC, tunnelConnection } = await createRemoteXPCConnection(udid);
  const webInspectorService = remoteXPC.findService(
    WebInspectorService.RSD_SERVICE_NAME,
  );
  return {
    remoteXPC: remoteXPC as RemoteXpcConnection,
    webInspectorService: new WebInspectorService([
      tunnelConnection.host,
      parseInt(webInspectorService.port, 10),
    ]),
  };
}

export async function startDVTService(
  udid: string,
): Promise<DVTServiceWithConnection> {
  const { remoteXPC, tunnelConnection } = await createRemoteXPCConnection(udid);
  const dvtServiceDescriptor = remoteXPC.findService(
    DVTSecureSocketProxyService.RSD_SERVICE_NAME,
  );

  // Create DVT service instance
  const dvtService = new DVTSecureSocketProxyService([
    tunnelConnection.host,
    parseInt(dvtServiceDescriptor.port, 10),
  ]);

  // Connect to DVT service
  await dvtService.connect();

  // Create instrument services
  const locationSimulation = new LocationSimulation(dvtService);
  const conditionInducer = new ConditionInducer(dvtService);
  const screenshot = new Screenshot(dvtService);
<<<<<<< HEAD
  const appListing = new ApplicationListing(dvtService);
=======
  const graphics = new Graphics(dvtService);
>>>>>>> 12d5f54b

  return {
    remoteXPC: remoteXPC as RemoteXpcConnection,
    dvtService,
    locationSimulation,
    conditionInducer,
    screenshot,
<<<<<<< HEAD
    appListing,
=======
    graphics,
>>>>>>> 12d5f54b
  };
}

export async function createRemoteXPCConnection(udid: string) {
  const tunnelConnection = await getTunnelInformation(udid);
  const remoteXPC = await startService(
    tunnelConnection.host,
    tunnelConnection.port,
  );
  return { remoteXPC, tunnelConnection };
}

// #region Private Functions

async function getTunnelInformation(udid: string) {
  const box = strongbox(APPIUM_XCUITEST_DRIVER_NAME);
  const item = await box.createItem(TUNNEL_REGISTRY_PORT);
  const tunnelRegistryPort = await item.read();
  if (tunnelRegistryPort === undefined) {
    throw new Error(
      'Tunnel registry port not found. Please run the tunnel creation script first: sudo appium driver run xcuitest tunnel-creation',
    );
  }
  const tunnelApiClient = new TunnelApiClient(
    `http://127.0.0.1:${tunnelRegistryPort}/remotexpc/tunnels`,
  );
  const tunnelExists = await tunnelApiClient.hasTunnel(udid);
  if (!tunnelExists) {
    throw new Error(
      `No tunnel found for device ${udid}. Please run the tunnel creation script first: sudo appium driver run xcuitest tunnel-creation`,
    );
  }
  const tunnelConnection = await tunnelApiClient.getTunnelConnection(udid);
  if (!tunnelConnection) {
    throw new Error(
      `Failed to get tunnel connection details for device ${udid}`,
    );
  }
  return tunnelConnection;
}

async function startService(
  host: string,
  port: number,
): Promise<RemoteXpcConnection> {
  return await TunnelManager.createRemoteXPCConnection(host, port);
}

// #endregion<|MERGE_RESOLUTION|>--- conflicted
+++ resolved
@@ -204,11 +204,8 @@
   const locationSimulation = new LocationSimulation(dvtService);
   const conditionInducer = new ConditionInducer(dvtService);
   const screenshot = new Screenshot(dvtService);
-<<<<<<< HEAD
   const appListing = new ApplicationListing(dvtService);
-=======
   const graphics = new Graphics(dvtService);
->>>>>>> 12d5f54b
 
   return {
     remoteXPC: remoteXPC as RemoteXpcConnection,
@@ -216,11 +213,8 @@
     locationSimulation,
     conditionInducer,
     screenshot,
-<<<<<<< HEAD
     appListing,
-=======
     graphics,
->>>>>>> 12d5f54b
   };
 }
 
