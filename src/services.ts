import { strongbox } from '@appium/strongbox';

import { RemoteXpcConnection } from './lib/remote-xpc/remote-xpc-connection.js';
import { TunnelManager } from './lib/tunnel/index.js';
import { TunnelApiClient } from './lib/tunnel/tunnel-api-client.js';
import type {
  DiagnosticsServiceWithConnection,
  MobileConfigServiceWithConnection,
  MobileImageMounterServiceWithConnection,
  NotificationProxyServiceWithConnection,
  SpringboardServiceWithConnection,
  SyslogService as SyslogServiceType,
  WebInspectorServiceWithConnection,
} from './lib/types.js';
import AfcService from './services/ios/afc/index.js';
import DiagnosticsService from './services/ios/diagnostic-service/index.js';
import { MobileConfigService } from './services/ios/mobile-config/index.js';
import MobileImageMounterService from './services/ios/mobile-image-mounter/index.js';
import { NotificationProxyService } from './services/ios/notification-proxy/index.js';
import { SpringBoardService } from './services/ios/springboard-service/index.js';
import SyslogService from './services/ios/syslog-service/index.js';
import { WebInspectorService } from './services/ios/webinspector/index.js';

const APPIUM_XCUITEST_DRIVER_NAME = 'appium-xcuitest-driver';
const TUNNEL_REGISTRY_PORT = 'tunnelRegistryPort';

export async function startDiagnosticsService(
  udid: string,
): Promise<DiagnosticsServiceWithConnection> {
  const { remoteXPC, tunnelConnection } = await createRemoteXPCConnection(udid);
  const diagnosticsService = remoteXPC.findService(
    DiagnosticsService.RSD_SERVICE_NAME,
  );
  return {
    remoteXPC: remoteXPC as RemoteXpcConnection,
    diagnosticsService: new DiagnosticsService([
      tunnelConnection.host,
      parseInt(diagnosticsService.port, 10),
    ]),
  };
}

export async function startNotificationProxyService(
  udid: string,
): Promise<NotificationProxyServiceWithConnection> {
  const { remoteXPC, tunnelConnection } = await createRemoteXPCConnection(udid);
  const notificationProxyService = remoteXPC.findService(
    NotificationProxyService.RSD_SERVICE_NAME,
  );
  return {
    remoteXPC: remoteXPC as RemoteXpcConnection,
    notificationProxyService: new NotificationProxyService([
      tunnelConnection.host,
      parseInt(notificationProxyService.port, 10),
    ]),
  };
}

export async function startMobileConfigService(
  udid: string,
): Promise<MobileConfigServiceWithConnection> {
  const { remoteXPC, tunnelConnection } = await createRemoteXPCConnection(udid);
  const mobileConfigService = remoteXPC.findService(
    MobileConfigService.RSD_SERVICE_NAME,
  );
  return {
    remoteXPC: remoteXPC as RemoteXpcConnection,
    mobileConfigService: new MobileConfigService([
      tunnelConnection.host,
      parseInt(mobileConfigService.port, 10),
    ]),
  };
}
export async function startMobileImageMounterService(
  udid: string,
): Promise<MobileImageMounterServiceWithConnection> {
  const { remoteXPC, tunnelConnection } = await createRemoteXPCConnection(udid);
  const mobileImageMounterService = remoteXPC.findService(
    MobileImageMounterService.RSD_SERVICE_NAME,
  );
  return {
    remoteXPC: remoteXPC as RemoteXpcConnection,
    mobileImageMounterService: new MobileImageMounterService([
      tunnelConnection.host,
      parseInt(mobileImageMounterService.port, 10),
    ]),
  };
}

export async function startSpringboardService(
  udid: string,
): Promise<SpringboardServiceWithConnection> {
  const { remoteXPC, tunnelConnection } = await createRemoteXPCConnection(udid);
  const springboardService = remoteXPC.findService(
    SpringBoardService.RSD_SERVICE_NAME,
  );
  return {
    remoteXPC: remoteXPC as RemoteXpcConnection,
    springboardService: new SpringBoardService([
      tunnelConnection.host,
      parseInt(springboardService.port, 10),
    ]),
  };
}

export async function startSyslogService(
  udid: string,
): Promise<SyslogServiceType> {
  const { tunnelConnection } = await createRemoteXPCConnection(udid);
  return new SyslogService([tunnelConnection.host, tunnelConnection.port]);
}

<<<<<<< HEAD
/**
 * Start AFC service over RemoteXPC shim.
 * Resolves the AFC service port via RemoteXPC and returns a ready-to-use AfcService instance.
 */
export async function startAfcService(udid: string): Promise<AfcService> {
  const { remoteXPC, tunnelConnection } = await createRemoteXPCConnection(udid);
  const afcDescriptor = remoteXPC.findService(AfcService.RSD_SERVICE_NAME);
  return new AfcService([
    tunnelConnection.host,
    parseInt(afcDescriptor.port, 10),
  ]);
=======
export async function startWebInspectorService(
  udid: string,
): Promise<WebInspectorServiceWithConnection> {
  const { remoteXPC, tunnelConnection } = await createRemoteXPCConnection(udid);
  const webInspectorService = remoteXPC.findService(
    WebInspectorService.RSD_SERVICE_NAME,
  );
  return {
    remoteXPC: remoteXPC as RemoteXpcConnection,
    webInspectorService: new WebInspectorService([
      tunnelConnection.host,
      parseInt(webInspectorService.port, 10),
    ]),
  };
>>>>>>> 46a197f8
}

export async function createRemoteXPCConnection(udid: string) {
  const tunnelConnection = await getTunnelInformation(udid);
  const remoteXPC = await startService(
    tunnelConnection.host,
    tunnelConnection.port,
  );
  return { remoteXPC, tunnelConnection };
}

// #region Private Functions

async function getTunnelInformation(udid: string) {
  const box = strongbox(APPIUM_XCUITEST_DRIVER_NAME);
  const item = await box.createItem(TUNNEL_REGISTRY_PORT);
  const tunnelRegistryPort = await item.read();
  if (tunnelRegistryPort === undefined) {
    throw new Error(
      'Tunnel registry port not found. Please run the tunnel creation script first: sudo appium driver run xcuitest tunnel-creation',
    );
  }
  const tunnelApiClient = new TunnelApiClient(
    `http://127.0.0.1:${tunnelRegistryPort}/remotexpc/tunnels`,
  );
  const tunnelExists = await tunnelApiClient.hasTunnel(udid);
  if (!tunnelExists) {
    throw new Error(
      `No tunnel found for device ${udid}. Please run the tunnel creation script first: sudo appium driver run xcuitest tunnel-creation`,
    );
  }
  const tunnelConnection = await tunnelApiClient.getTunnelConnection(udid);
  if (!tunnelConnection) {
    throw new Error(
      `Failed to get tunnel connection details for device ${udid}`,
    );
  }
  return tunnelConnection;
}

async function startService(
  host: string,
  port: number,
): Promise<RemoteXpcConnection> {
  return await TunnelManager.createRemoteXPCConnection(host, port);
}

// #endregion<|MERGE_RESOLUTION|>--- conflicted
+++ resolved
@@ -110,7 +110,6 @@
   return new SyslogService([tunnelConnection.host, tunnelConnection.port]);
 }
 
-<<<<<<< HEAD
 /**
  * Start AFC service over RemoteXPC shim.
  * Resolves the AFC service port via RemoteXPC and returns a ready-to-use AfcService instance.
@@ -122,7 +121,8 @@
     tunnelConnection.host,
     parseInt(afcDescriptor.port, 10),
   ]);
-=======
+}
+
 export async function startWebInspectorService(
   udid: string,
 ): Promise<WebInspectorServiceWithConnection> {
@@ -137,8 +137,6 @@
       parseInt(webInspectorService.port, 10),
     ]),
   };
->>>>>>> 46a197f8
-}
 
 export async function createRemoteXPCConnection(udid: string) {
   const tunnelConnection = await getTunnelInformation(udid);
