--- conflicted
+++ resolved
@@ -994,13 +994,10 @@
   graphics: GraphicsService;
   /** The DeviceInfo service instance */
   deviceInfo: DeviceInfoService;
-<<<<<<< HEAD
+  /** The Notifications service instance */
+  notification: NotificationService;
   /** The NetworkMonitor service instance */
   networkMonitor: NetworkMonitorService;
-=======
-  /** The Notifications service instance */
-  notification: NotificationService;
->>>>>>> a39b8aab
   /** The RemoteXPC connection that can be used to close the connection */
   remoteXPC: RemoteXpcConnection;
 }
