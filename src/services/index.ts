--- conflicted
+++ resolved
@@ -14,11 +14,8 @@
   mobileImageMounter,
   syslog,
   tunnel,
-<<<<<<< HEAD
   afc,
-=======
   webinspector,
->>>>>>> 46a197f8
   TunnelRegistryServer,
   startTunnelRegistryServer,
 };