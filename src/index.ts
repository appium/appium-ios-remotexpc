--- conflicted
+++ resolved
@@ -17,11 +17,8 @@
   MobileImageMounterService,
   NotificationProxyService,
   MobileConfigService,
-<<<<<<< HEAD
+  SpringboardService,
   WebInspectorService,
-=======
-  SpringboardService,
->>>>>>> 5e3762cb
   SyslogService,
   SocketInfo,
   TunnelResult,
@@ -31,11 +28,8 @@
   MobileImageMounterServiceWithConnection,
   NotificationProxyServiceWithConnection,
   MobileConfigServiceWithConnection,
-<<<<<<< HEAD
+  SpringboardServiceWithConnection,
   WebInspectorServiceWithConnection,
-=======
-  SpringboardServiceWithConnection,
->>>>>>> 5e3762cb
 } from './lib/types.js';
 export {
   createUsbmux,
